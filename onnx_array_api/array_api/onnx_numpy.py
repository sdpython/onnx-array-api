--- conflicted
+++ resolved
@@ -15,11 +15,8 @@
     reshape,
     take,
 )
-<<<<<<< HEAD
 from ..npx.npx_functions import arange as generic_arange
-=======
 from ..npx.npx_functions import full as generic_full
->>>>>>> c82f9f36
 from ..npx.npx_functions import ones as generic_ones
 from ..npx.npx_functions import zeros as generic_zeros
 from ..npx.npx_numpy_tensors import EagerNumpyTensor
